#!/usr/bin/env python
# -*- coding: utf-8 -*-


try:
    from setuptools import setup
except ImportError:
    from distutils.core import setup


with open('README.rst') as readme_file:
    readme = readme_file.read()

with open('HISTORY.rst') as history_file:
    history = history_file.read()

requirements = [
    'pymongo'
]

test_requirements = [
    'pymongo'
]

setup(
    name='mongoelector',
<<<<<<< HEAD
    version='0.2.1',
=======
    version='0.3.0',
>>>>>>> 3135ae37
    description="Distributed master election and locking in mongodb",
    long_description=readme + '\n\n' + history,
    author="Zeb Palmer",
    author_email='zeb@zebpalmer.com',
    url='https://github.com/zebpalmer/mongoelector',
    packages=[
        'mongoelector',
    ],
    package_dir={'mongoelector':
                 'mongoelector'},
    include_package_data=True,
    install_requires=requirements,
    license="GPLv3",
    zip_safe=False,
    keywords='mongoelector',
    classifiers=[
        'Development Status :: 4 - Beta',
        'Intended Audience :: Developers',
        'License :: OSI Approved :: GNU General Public License v3 or later (GPLv3+)',
        'Natural Language :: English',
        "Programming Language :: Python :: 2",
        'Programming Language :: Python :: 2.7',
        'Programming Language :: Python :: 3',
        'Programming Language :: Python :: 3.4',
        'Programming Language :: Python :: 3.5',
    ],
    test_suite='tests',
    tests_require=test_requirements
)<|MERGE_RESOLUTION|>--- conflicted
+++ resolved
@@ -24,11 +24,7 @@
 
 setup(
     name='mongoelector',
-<<<<<<< HEAD
-    version='0.2.1',
-=======
     version='0.3.0',
->>>>>>> 3135ae37
     description="Distributed master election and locking in mongodb",
     long_description=readme + '\n\n' + history,
     author="Zeb Palmer",
